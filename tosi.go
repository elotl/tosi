--- conflicted
+++ resolved
@@ -217,7 +217,6 @@
 	os.Exit(0)
 }
 
-<<<<<<< HEAD
 // Creates a registry client with a shorter connection timeout, useful
 // for inside AWS: https://github.com/elotl/milpa/issues/178
 func newRegistryClient(registryUrl, username, password string) (*registry.Registry, error) {
@@ -248,7 +247,8 @@
 	}
 
 	return registry, nil
-=======
+}
+
 func saveV1Config(dir, repo, reference string, manifest *manifestV1.SignedManifest) (string, error) {
 	if len(manifest.History) < 1 {
 		return "", fmt.Errorf("V1 manifest with no history")
@@ -268,7 +268,6 @@
 		return "", err
 	}
 	return name, nil
->>>>>>> 87628dd3
 }
 
 func saveAsJson(i interface{}, filename string) error {
